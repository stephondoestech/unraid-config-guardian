--- conflicted
+++ resolved
@@ -2,8 +2,4 @@
 Version information for Unraid Config Guardian
 """
 
-<<<<<<< HEAD
-__version__ = "1.1.0"
-=======
-__version__ = "1.0.5"
->>>>>>> dacb8b3d
+__version__ = "1.1.0"